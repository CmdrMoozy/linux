/*
 * Copyright 2009 Jerome Glisse.
 * All Rights Reserved.
 *
 * Permission is hereby granted, free of charge, to any person obtaining a
 * copy of this software and associated documentation files (the
 * "Software"), to deal in the Software without restriction, including
 * without limitation the rights to use, copy, modify, merge, publish,
 * distribute, sub license, and/or sell copies of the Software, and to
 * permit persons to whom the Software is furnished to do so, subject to
 * the following conditions:
 *
 * THE SOFTWARE IS PROVIDED "AS IS", WITHOUT WARRANTY OF ANY KIND, EXPRESS OR
 * IMPLIED, INCLUDING BUT NOT LIMITED TO THE WARRANTIES OF MERCHANTABILITY,
 * FITNESS FOR A PARTICULAR PURPOSE AND NON-INFRINGEMENT. IN NO EVENT SHALL
 * THE COPYRIGHT HOLDERS, AUTHORS AND/OR ITS SUPPLIERS BE LIABLE FOR ANY CLAIM,
 * DAMAGES OR OTHER LIABILITY, WHETHER IN AN ACTION OF CONTRACT, TORT OR
 * OTHERWISE, ARISING FROM, OUT OF OR IN CONNECTION WITH THE SOFTWARE OR THE
 * USE OR OTHER DEALINGS IN THE SOFTWARE.
 *
 * The above copyright notice and this permission notice (including the
 * next paragraph) shall be included in all copies or substantial portions
 * of the Software.
 *
 */
/*
 * Authors:
 *    Jerome Glisse <glisse@freedesktop.org>
 *    Thomas Hellstrom <thomas-at-tungstengraphics-dot-com>
 *    Dave Airlie
 */
#include <linux/list.h>
#include <linux/slab.h>
#include <drm/drmP.h>
#include <drm/amdgpu_drm.h>
#include <drm/drm_cache.h>
#include "amdgpu.h"
#include "amdgpu_trace.h"

static void amdgpu_ttm_bo_destroy(struct ttm_buffer_object *tbo)
{
	struct amdgpu_device *adev = amdgpu_ttm_adev(tbo->bdev);
	struct amdgpu_bo *bo;

	bo = container_of(tbo, struct amdgpu_bo, tbo);

	amdgpu_bo_kunmap(bo);

	drm_gem_object_release(&bo->gem_base);
	amdgpu_bo_unref(&bo->parent);
	if (!list_empty(&bo->shadow_list)) {
		mutex_lock(&adev->shadow_list_lock);
		list_del_init(&bo->shadow_list);
		mutex_unlock(&adev->shadow_list_lock);
	}
	kfree(bo->metadata);
	kfree(bo);
}

bool amdgpu_ttm_bo_is_amdgpu_bo(struct ttm_buffer_object *bo)
{
	if (bo->destroy == &amdgpu_ttm_bo_destroy)
		return true;
	return false;
}

void amdgpu_ttm_placement_from_domain(struct amdgpu_bo *abo, u32 domain)
{
	struct amdgpu_device *adev = amdgpu_ttm_adev(abo->tbo.bdev);
	struct ttm_placement *placement = &abo->placement;
	struct ttm_place *places = abo->placements;
	u64 flags = abo->flags;
	u32 c = 0;

	if (domain & AMDGPU_GEM_DOMAIN_VRAM) {
		unsigned visible_pfn = adev->mc.visible_vram_size >> PAGE_SHIFT;

		places[c].fpfn = 0;
		places[c].lpfn = 0;
		places[c].flags = TTM_PL_FLAG_WC | TTM_PL_FLAG_UNCACHED |
			TTM_PL_FLAG_VRAM;

		if (flags & AMDGPU_GEM_CREATE_CPU_ACCESS_REQUIRED)
			places[c].lpfn = visible_pfn;
		else
			places[c].flags |= TTM_PL_FLAG_TOPDOWN;

		if (flags & AMDGPU_GEM_CREATE_VRAM_CONTIGUOUS)
			places[c].flags |= TTM_PL_FLAG_CONTIGUOUS;
		c++;
	}

	if (domain & AMDGPU_GEM_DOMAIN_GTT) {
		places[c].fpfn = 0;
		if (flags & AMDGPU_GEM_CREATE_SHADOW)
			places[c].lpfn = adev->mc.gart_size >> PAGE_SHIFT;
		else
			places[c].lpfn = 0;
		places[c].flags = TTM_PL_FLAG_TT;
		if (flags & AMDGPU_GEM_CREATE_CPU_GTT_USWC)
			places[c].flags |= TTM_PL_FLAG_WC |
				TTM_PL_FLAG_UNCACHED;
		else
			places[c].flags |= TTM_PL_FLAG_CACHED;
		c++;
	}

	if (domain & AMDGPU_GEM_DOMAIN_CPU) {
		places[c].fpfn = 0;
		places[c].lpfn = 0;
		places[c].flags = TTM_PL_FLAG_SYSTEM;
		if (flags & AMDGPU_GEM_CREATE_CPU_GTT_USWC)
			places[c].flags |= TTM_PL_FLAG_WC |
				TTM_PL_FLAG_UNCACHED;
		else
			places[c].flags |= TTM_PL_FLAG_CACHED;
		c++;
	}

	if (domain & AMDGPU_GEM_DOMAIN_GDS) {
		places[c].fpfn = 0;
		places[c].lpfn = 0;
		places[c].flags = TTM_PL_FLAG_UNCACHED | AMDGPU_PL_FLAG_GDS;
		c++;
	}

	if (domain & AMDGPU_GEM_DOMAIN_GWS) {
		places[c].fpfn = 0;
		places[c].lpfn = 0;
		places[c].flags = TTM_PL_FLAG_UNCACHED | AMDGPU_PL_FLAG_GWS;
		c++;
	}

	if (domain & AMDGPU_GEM_DOMAIN_OA) {
		places[c].fpfn = 0;
		places[c].lpfn = 0;
		places[c].flags = TTM_PL_FLAG_UNCACHED | AMDGPU_PL_FLAG_OA;
		c++;
	}

	if (!c) {
		places[c].fpfn = 0;
		places[c].lpfn = 0;
		places[c].flags = TTM_PL_MASK_CACHING | TTM_PL_FLAG_SYSTEM;
		c++;
	}

	placement->num_placement = c;
	placement->placement = places;

	placement->num_busy_placement = c;
	placement->busy_placement = places;
}

/**
 * amdgpu_bo_create_reserved - create reserved BO for kernel use
 *
 * @adev: amdgpu device object
 * @size: size for the new BO
 * @align: alignment for the new BO
 * @domain: where to place it
 * @bo_ptr: resulting BO
 * @gpu_addr: GPU addr of the pinned BO
 * @cpu_addr: optional CPU address mapping
 *
 * Allocates and pins a BO for kernel internal use, and returns it still
 * reserved.
 *
 * Returns 0 on success, negative error code otherwise.
 */
int amdgpu_bo_create_reserved(struct amdgpu_device *adev,
			      unsigned long size, int align,
			      u32 domain, struct amdgpu_bo **bo_ptr,
			      u64 *gpu_addr, void **cpu_addr)
{
	bool free = false;
	int r;

	if (!*bo_ptr) {
		r = amdgpu_bo_create(adev, size, align, true, domain,
				     AMDGPU_GEM_CREATE_CPU_ACCESS_REQUIRED |
				     AMDGPU_GEM_CREATE_VRAM_CONTIGUOUS,
				     NULL, NULL, 0, bo_ptr);
		if (r) {
			dev_err(adev->dev, "(%d) failed to allocate kernel bo\n",
				r);
			return r;
		}
		free = true;
	}

	r = amdgpu_bo_reserve(*bo_ptr, false);
	if (r) {
		dev_err(adev->dev, "(%d) failed to reserve kernel bo\n", r);
		goto error_free;
	}

	r = amdgpu_bo_pin(*bo_ptr, domain, gpu_addr);
	if (r) {
		dev_err(adev->dev, "(%d) kernel bo pin failed\n", r);
		goto error_unreserve;
	}

	if (cpu_addr) {
		r = amdgpu_bo_kmap(*bo_ptr, cpu_addr);
		if (r) {
			dev_err(adev->dev, "(%d) kernel bo map failed\n", r);
			goto error_unreserve;
		}
	}

	return 0;

error_unreserve:
	amdgpu_bo_unreserve(*bo_ptr);

error_free:
	if (free)
		amdgpu_bo_unref(bo_ptr);

	return r;
}

/**
 * amdgpu_bo_create_kernel - create BO for kernel use
 *
 * @adev: amdgpu device object
 * @size: size for the new BO
 * @align: alignment for the new BO
 * @domain: where to place it
 * @bo_ptr: resulting BO
 * @gpu_addr: GPU addr of the pinned BO
 * @cpu_addr: optional CPU address mapping
 *
 * Allocates and pins a BO for kernel internal use.
 *
 * Returns 0 on success, negative error code otherwise.
 */
int amdgpu_bo_create_kernel(struct amdgpu_device *adev,
			    unsigned long size, int align,
			    u32 domain, struct amdgpu_bo **bo_ptr,
			    u64 *gpu_addr, void **cpu_addr)
{
	int r;

	r = amdgpu_bo_create_reserved(adev, size, align, domain, bo_ptr,
				      gpu_addr, cpu_addr);

	if (r)
		return r;

	amdgpu_bo_unreserve(*bo_ptr);

	return 0;
}

/**
 * amdgpu_bo_free_kernel - free BO for kernel use
 *
 * @bo: amdgpu BO to free
 *
 * unmaps and unpin a BO for kernel internal use.
 */
void amdgpu_bo_free_kernel(struct amdgpu_bo **bo, u64 *gpu_addr,
			   void **cpu_addr)
{
	if (*bo == NULL)
		return;

	if (likely(amdgpu_bo_reserve(*bo, true) == 0)) {
		if (cpu_addr)
			amdgpu_bo_kunmap(*bo);

		amdgpu_bo_unpin(*bo);
		amdgpu_bo_unreserve(*bo);
	}
	amdgpu_bo_unref(bo);

	if (gpu_addr)
		*gpu_addr = 0;

	if (cpu_addr)
		*cpu_addr = NULL;
}

static int amdgpu_bo_do_create(struct amdgpu_device *adev,
			       unsigned long size, int byte_align,
			       bool kernel, u32 domain, u64 flags,
			       struct sg_table *sg,
			       struct reservation_object *resv,
			       uint64_t init_value,
			       struct amdgpu_bo **bo_ptr)
{
	struct amdgpu_bo *bo;
	enum ttm_bo_type type;
	unsigned long page_align;
	u64 initial_bytes_moved, bytes_moved;
	size_t acc_size;
	int r;

	page_align = roundup(byte_align, PAGE_SIZE) >> PAGE_SHIFT;
	size = ALIGN(size, PAGE_SIZE);

	if (kernel) {
		type = ttm_bo_type_kernel;
	} else if (sg) {
		type = ttm_bo_type_sg;
	} else {
		type = ttm_bo_type_device;
	}
	*bo_ptr = NULL;

	acc_size = ttm_bo_dma_acc_size(&adev->mman.bdev, size,
				       sizeof(struct amdgpu_bo));

	bo = kzalloc(sizeof(struct amdgpu_bo), GFP_KERNEL);
	if (bo == NULL)
		return -ENOMEM;
	r = drm_gem_object_init(adev->ddev, &bo->gem_base, size);
	if (unlikely(r)) {
		kfree(bo);
		return r;
	}
	INIT_LIST_HEAD(&bo->shadow_list);
	INIT_LIST_HEAD(&bo->va);
	bo->preferred_domains = domain & (AMDGPU_GEM_DOMAIN_VRAM |
					 AMDGPU_GEM_DOMAIN_GTT |
					 AMDGPU_GEM_DOMAIN_CPU |
					 AMDGPU_GEM_DOMAIN_GDS |
					 AMDGPU_GEM_DOMAIN_GWS |
					 AMDGPU_GEM_DOMAIN_OA);
	bo->allowed_domains = bo->preferred_domains;
	if (!kernel && bo->allowed_domains == AMDGPU_GEM_DOMAIN_VRAM)
		bo->allowed_domains |= AMDGPU_GEM_DOMAIN_GTT;

	bo->flags = flags;

#ifdef CONFIG_X86_32
	/* XXX: Write-combined CPU mappings of GTT seem broken on 32-bit
	 * See https://bugs.freedesktop.org/show_bug.cgi?id=84627
	 */
	bo->flags &= ~AMDGPU_GEM_CREATE_CPU_GTT_USWC;
#elif defined(CONFIG_X86) && !defined(CONFIG_X86_PAT)
	/* Don't try to enable write-combining when it can't work, or things
	 * may be slow
	 * See https://bugs.freedesktop.org/show_bug.cgi?id=88758
	 */

#ifndef CONFIG_COMPILE_TEST
#warning Please enable CONFIG_MTRR and CONFIG_X86_PAT for better performance \
	 thanks to write-combining
#endif

	if (bo->flags & AMDGPU_GEM_CREATE_CPU_GTT_USWC)
		DRM_INFO_ONCE("Please enable CONFIG_MTRR and CONFIG_X86_PAT for "
			      "better performance thanks to write-combining\n");
	bo->flags &= ~AMDGPU_GEM_CREATE_CPU_GTT_USWC;
#else
	/* For architectures that don't support WC memory,
	 * mask out the WC flag from the BO
	 */
	if (!drm_arch_can_wc_memory())
		bo->flags &= ~AMDGPU_GEM_CREATE_CPU_GTT_USWC;
#endif

	bo->tbo.bdev = &adev->mman.bdev;
	amdgpu_ttm_placement_from_domain(bo, domain);

	initial_bytes_moved = atomic64_read(&adev->num_bytes_moved);
	/* Kernel allocation are uninterruptible */
	r = ttm_bo_init_reserved(&adev->mman.bdev, &bo->tbo, size, type,
				 &bo->placement, page_align, !kernel, NULL,
				 acc_size, sg, resv, &amdgpu_ttm_bo_destroy);
	bytes_moved = atomic64_read(&adev->num_bytes_moved) -
		      initial_bytes_moved;
	if (adev->mc.visible_vram_size < adev->mc.real_vram_size &&
	    bo->tbo.mem.mem_type == TTM_PL_VRAM &&
	    bo->tbo.mem.start < adev->mc.visible_vram_size >> PAGE_SHIFT)
		amdgpu_cs_report_moved_bytes(adev, bytes_moved, bytes_moved);
	else
		amdgpu_cs_report_moved_bytes(adev, bytes_moved, 0);

	if (unlikely(r != 0))
		return r;

	if (kernel)
		bo->tbo.priority = 1;

	if (flags & AMDGPU_GEM_CREATE_VRAM_CLEARED &&
	    bo->tbo.mem.placement & TTM_PL_FLAG_VRAM) {
		struct dma_fence *fence;

		r = amdgpu_fill_buffer(bo, init_value, bo->tbo.resv, &fence);
		if (unlikely(r))
			goto fail_unreserve;

		amdgpu_bo_fence(bo, fence, false);
		dma_fence_put(bo->tbo.moving);
		bo->tbo.moving = dma_fence_get(fence);
		dma_fence_put(fence);
	}
	if (!resv)
		amdgpu_bo_unreserve(bo);
	*bo_ptr = bo;

	trace_amdgpu_bo_create(bo);

	/* Treat CPU_ACCESS_REQUIRED only as a hint if given by UMD */
	if (type == ttm_bo_type_device)
		bo->flags &= ~AMDGPU_GEM_CREATE_CPU_ACCESS_REQUIRED;

	return 0;

fail_unreserve:
	if (!resv)
		ww_mutex_unlock(&bo->tbo.resv->lock);
	amdgpu_bo_unref(&bo);
	return r;
}

static int amdgpu_bo_create_shadow(struct amdgpu_device *adev,
				   unsigned long size, int byte_align,
				   struct amdgpu_bo *bo)
{
	int r;

	if (bo->shadow)
		return 0;

<<<<<<< HEAD
	memset(&placements, 0, sizeof(placements));
	amdgpu_ttm_placement_init(adev, &placement, placements,
				  AMDGPU_GEM_DOMAIN_GTT,
				  AMDGPU_GEM_CREATE_CPU_GTT_USWC |
				  AMDGPU_GEM_CREATE_SHADOW);

	r = amdgpu_bo_create_restricted(adev, size, byte_align, true,
					AMDGPU_GEM_DOMAIN_GTT,
					AMDGPU_GEM_CREATE_CPU_GTT_USWC |
					AMDGPU_GEM_CREATE_SHADOW,
					NULL, &placement,
					bo->tbo.resv,
					0,
					&bo->shadow);
=======
	r = amdgpu_bo_do_create(adev, size, byte_align, true,
				AMDGPU_GEM_DOMAIN_GTT,
				AMDGPU_GEM_CREATE_CPU_GTT_USWC |
				AMDGPU_GEM_CREATE_SHADOW,
				NULL, bo->tbo.resv, 0,
				&bo->shadow);
>>>>>>> 6f87a895
	if (!r) {
		bo->shadow->parent = amdgpu_bo_ref(bo);
		mutex_lock(&adev->shadow_list_lock);
		list_add_tail(&bo->shadow_list, &adev->shadow_list);
		mutex_unlock(&adev->shadow_list_lock);
	}

	return r;
}

/* init_value will only take effect when flags contains
 * AMDGPU_GEM_CREATE_VRAM_CLEARED.
 */
int amdgpu_bo_create(struct amdgpu_device *adev,
		     unsigned long size, int byte_align,
		     bool kernel, u32 domain, u64 flags,
		     struct sg_table *sg,
		     struct reservation_object *resv,
		     uint64_t init_value,
		     struct amdgpu_bo **bo_ptr)
{
<<<<<<< HEAD
	struct ttm_placement placement = {0};
	struct ttm_place placements[AMDGPU_GEM_DOMAIN_MAX + 1];
	uint64_t parent_flags = flags & ~AMDGPU_GEM_CREATE_SHADOW;
	int r;

	memset(&placements, 0, sizeof(placements));
	amdgpu_ttm_placement_init(adev, &placement, placements,
				  domain, parent_flags);

	r = amdgpu_bo_create_restricted(adev, size, byte_align, kernel, domain,
					parent_flags, sg, &placement, resv,
					init_value, bo_ptr);
=======
	uint64_t parent_flags = flags & ~AMDGPU_GEM_CREATE_SHADOW;
	int r;

	r = amdgpu_bo_do_create(adev, size, byte_align, kernel, domain,
				parent_flags, sg, resv, init_value, bo_ptr);
>>>>>>> 6f87a895
	if (r)
		return r;

	if ((flags & AMDGPU_GEM_CREATE_SHADOW) && amdgpu_need_backup(adev)) {
		if (!resv)
			WARN_ON(reservation_object_lock((*bo_ptr)->tbo.resv,
							NULL));

		r = amdgpu_bo_create_shadow(adev, size, byte_align, (*bo_ptr));

		if (!resv)
			reservation_object_unlock((*bo_ptr)->tbo.resv);

		if (r)
			amdgpu_bo_unref(bo_ptr);
	}

	return r;
}

int amdgpu_bo_backup_to_shadow(struct amdgpu_device *adev,
			       struct amdgpu_ring *ring,
			       struct amdgpu_bo *bo,
			       struct reservation_object *resv,
			       struct dma_fence **fence,
			       bool direct)

{
	struct amdgpu_bo *shadow = bo->shadow;
	uint64_t bo_addr, shadow_addr;
	int r;

	if (!shadow)
		return -EINVAL;

	bo_addr = amdgpu_bo_gpu_offset(bo);
	shadow_addr = amdgpu_bo_gpu_offset(bo->shadow);

	r = reservation_object_reserve_shared(bo->tbo.resv);
	if (r)
		goto err;

	r = amdgpu_copy_buffer(ring, bo_addr, shadow_addr,
			       amdgpu_bo_size(bo), resv, fence,
			       direct, false);
	if (!r)
		amdgpu_bo_fence(bo, *fence, true);

err:
	return r;
}

int amdgpu_bo_validate(struct amdgpu_bo *bo)
{
	uint32_t domain;
	int r;

	if (bo->pin_count)
		return 0;

	domain = bo->preferred_domains;

retry:
	amdgpu_ttm_placement_from_domain(bo, domain);
	r = ttm_bo_validate(&bo->tbo, &bo->placement, false, false);
	if (unlikely(r == -ENOMEM) && domain != bo->allowed_domains) {
		domain = bo->allowed_domains;
		goto retry;
	}

	return r;
}

int amdgpu_bo_restore_from_shadow(struct amdgpu_device *adev,
				  struct amdgpu_ring *ring,
				  struct amdgpu_bo *bo,
				  struct reservation_object *resv,
				  struct dma_fence **fence,
				  bool direct)

{
	struct amdgpu_bo *shadow = bo->shadow;
	uint64_t bo_addr, shadow_addr;
	int r;

	if (!shadow)
		return -EINVAL;

	bo_addr = amdgpu_bo_gpu_offset(bo);
	shadow_addr = amdgpu_bo_gpu_offset(bo->shadow);

	r = reservation_object_reserve_shared(bo->tbo.resv);
	if (r)
		goto err;

	r = amdgpu_copy_buffer(ring, shadow_addr, bo_addr,
			       amdgpu_bo_size(bo), resv, fence,
			       direct, false);
	if (!r)
		amdgpu_bo_fence(bo, *fence, true);

err:
	return r;
}

int amdgpu_bo_kmap(struct amdgpu_bo *bo, void **ptr)
{
	void *kptr;
	long r;

	if (bo->flags & AMDGPU_GEM_CREATE_NO_CPU_ACCESS)
		return -EPERM;

	kptr = amdgpu_bo_kptr(bo);
	if (kptr) {
		if (ptr)
			*ptr = kptr;
		return 0;
	}

	r = reservation_object_wait_timeout_rcu(bo->tbo.resv, false, false,
						MAX_SCHEDULE_TIMEOUT);
	if (r < 0)
		return r;

	r = ttm_bo_kmap(&bo->tbo, 0, bo->tbo.num_pages, &bo->kmap);
	if (r)
		return r;

	if (ptr)
		*ptr = amdgpu_bo_kptr(bo);

	return 0;
}

void *amdgpu_bo_kptr(struct amdgpu_bo *bo)
{
	bool is_iomem;

	return ttm_kmap_obj_virtual(&bo->kmap, &is_iomem);
}

void amdgpu_bo_kunmap(struct amdgpu_bo *bo)
{
	if (bo->kmap.bo)
		ttm_bo_kunmap(&bo->kmap);
}

struct amdgpu_bo *amdgpu_bo_ref(struct amdgpu_bo *bo)
{
	if (bo == NULL)
		return NULL;

	ttm_bo_reference(&bo->tbo);
	return bo;
}

void amdgpu_bo_unref(struct amdgpu_bo **bo)
{
	struct ttm_buffer_object *tbo;

	if ((*bo) == NULL)
		return;

	tbo = &((*bo)->tbo);
	ttm_bo_unref(&tbo);
	if (tbo == NULL)
		*bo = NULL;
}

int amdgpu_bo_pin_restricted(struct amdgpu_bo *bo, u32 domain,
			     u64 min_offset, u64 max_offset,
			     u64 *gpu_addr)
{
	struct amdgpu_device *adev = amdgpu_ttm_adev(bo->tbo.bdev);
	int r, i;

	if (amdgpu_ttm_tt_get_usermm(bo->tbo.ttm))
		return -EPERM;

	if (WARN_ON_ONCE(min_offset > max_offset))
		return -EINVAL;

	/* A shared bo cannot be migrated to VRAM */
	if (bo->prime_shared_count && (domain == AMDGPU_GEM_DOMAIN_VRAM))
		return -EINVAL;

	if (bo->pin_count) {
		uint32_t mem_type = bo->tbo.mem.mem_type;

		if (domain != amdgpu_mem_type_to_domain(mem_type))
			return -EINVAL;

		bo->pin_count++;
		if (gpu_addr)
			*gpu_addr = amdgpu_bo_gpu_offset(bo);

		if (max_offset != 0) {
			u64 domain_start = bo->tbo.bdev->man[mem_type].gpu_offset;
			WARN_ON_ONCE(max_offset <
				     (amdgpu_bo_gpu_offset(bo) - domain_start));
		}

		return 0;
	}

	bo->flags |= AMDGPU_GEM_CREATE_VRAM_CONTIGUOUS;
	/* force to pin into visible video ram */
	if (!(bo->flags & AMDGPU_GEM_CREATE_NO_CPU_ACCESS))
		bo->flags |= AMDGPU_GEM_CREATE_CPU_ACCESS_REQUIRED;
	amdgpu_ttm_placement_from_domain(bo, domain);
	for (i = 0; i < bo->placement.num_placement; i++) {
		unsigned fpfn, lpfn;

		fpfn = min_offset >> PAGE_SHIFT;
		lpfn = max_offset >> PAGE_SHIFT;

		if (fpfn > bo->placements[i].fpfn)
			bo->placements[i].fpfn = fpfn;
		if (!bo->placements[i].lpfn ||
		    (lpfn && lpfn < bo->placements[i].lpfn))
			bo->placements[i].lpfn = lpfn;
		bo->placements[i].flags |= TTM_PL_FLAG_NO_EVICT;
	}

	r = ttm_bo_validate(&bo->tbo, &bo->placement, false, false);
	if (unlikely(r)) {
		dev_err(adev->dev, "%p pin failed\n", bo);
		goto error;
	}

	bo->pin_count = 1;
	if (gpu_addr != NULL) {
		r = amdgpu_ttm_bind(&bo->tbo, &bo->tbo.mem);
		if (unlikely(r)) {
			dev_err(adev->dev, "%p bind failed\n", bo);
			goto error;
		}
		*gpu_addr = amdgpu_bo_gpu_offset(bo);
	}
	if (domain == AMDGPU_GEM_DOMAIN_VRAM) {
		adev->vram_pin_size += amdgpu_bo_size(bo);
		if (bo->flags & AMDGPU_GEM_CREATE_NO_CPU_ACCESS)
			adev->invisible_pin_size += amdgpu_bo_size(bo);
	} else if (domain == AMDGPU_GEM_DOMAIN_GTT) {
		adev->gart_pin_size += amdgpu_bo_size(bo);
	}

error:
	return r;
}

int amdgpu_bo_pin(struct amdgpu_bo *bo, u32 domain, u64 *gpu_addr)
{
	return amdgpu_bo_pin_restricted(bo, domain, 0, 0, gpu_addr);
}

int amdgpu_bo_unpin(struct amdgpu_bo *bo)
{
	struct amdgpu_device *adev = amdgpu_ttm_adev(bo->tbo.bdev);
	int r, i;

	if (!bo->pin_count) {
		dev_warn(adev->dev, "%p unpin not necessary\n", bo);
		return 0;
	}
	bo->pin_count--;
	if (bo->pin_count)
		return 0;
	for (i = 0; i < bo->placement.num_placement; i++) {
		bo->placements[i].lpfn = 0;
		bo->placements[i].flags &= ~TTM_PL_FLAG_NO_EVICT;
	}
	r = ttm_bo_validate(&bo->tbo, &bo->placement, false, false);
	if (unlikely(r)) {
		dev_err(adev->dev, "%p validate failed for unpin\n", bo);
		goto error;
	}

	if (bo->tbo.mem.mem_type == TTM_PL_VRAM) {
		adev->vram_pin_size -= amdgpu_bo_size(bo);
		if (bo->flags & AMDGPU_GEM_CREATE_NO_CPU_ACCESS)
			adev->invisible_pin_size -= amdgpu_bo_size(bo);
	} else if (bo->tbo.mem.mem_type == TTM_PL_TT) {
		adev->gart_pin_size -= amdgpu_bo_size(bo);
	}

error:
	return r;
}

int amdgpu_bo_evict_vram(struct amdgpu_device *adev)
{
	/* late 2.6.33 fix IGP hibernate - we need pm ops to do this correct */
	if (0 && (adev->flags & AMD_IS_APU)) {
		/* Useless to evict on IGP chips */
		return 0;
	}
	return ttm_bo_evict_mm(&adev->mman.bdev, TTM_PL_VRAM);
}

static const char *amdgpu_vram_names[] = {
	"UNKNOWN",
	"GDDR1",
	"DDR2",
	"GDDR3",
	"GDDR4",
	"GDDR5",
	"HBM",
	"DDR3"
};

int amdgpu_bo_init(struct amdgpu_device *adev)
{
	/* reserve PAT memory space to WC for VRAM */
	arch_io_reserve_memtype_wc(adev->mc.aper_base,
				   adev->mc.aper_size);

	/* Add an MTRR for the VRAM */
	adev->mc.vram_mtrr = arch_phys_wc_add(adev->mc.aper_base,
					      adev->mc.aper_size);
	DRM_INFO("Detected VRAM RAM=%lluM, BAR=%lluM\n",
		adev->mc.mc_vram_size >> 20,
		(unsigned long long)adev->mc.aper_size >> 20);
	DRM_INFO("RAM width %dbits %s\n",
		 adev->mc.vram_width, amdgpu_vram_names[adev->mc.vram_type]);
	return amdgpu_ttm_init(adev);
}

void amdgpu_bo_fini(struct amdgpu_device *adev)
{
	amdgpu_ttm_fini(adev);
	arch_phys_wc_del(adev->mc.vram_mtrr);
	arch_io_free_memtype_wc(adev->mc.aper_base, adev->mc.aper_size);
}

int amdgpu_bo_fbdev_mmap(struct amdgpu_bo *bo,
			     struct vm_area_struct *vma)
{
	return ttm_fbdev_mmap(vma, &bo->tbo);
}

int amdgpu_bo_set_tiling_flags(struct amdgpu_bo *bo, u64 tiling_flags)
{
	struct amdgpu_device *adev = amdgpu_ttm_adev(bo->tbo.bdev);

	if (adev->family <= AMDGPU_FAMILY_CZ &&
	    AMDGPU_TILING_GET(tiling_flags, TILE_SPLIT) > 6)
		return -EINVAL;

	bo->tiling_flags = tiling_flags;
	return 0;
}

void amdgpu_bo_get_tiling_flags(struct amdgpu_bo *bo, u64 *tiling_flags)
{
	lockdep_assert_held(&bo->tbo.resv->lock.base);

	if (tiling_flags)
		*tiling_flags = bo->tiling_flags;
}

int amdgpu_bo_set_metadata (struct amdgpu_bo *bo, void *metadata,
			    uint32_t metadata_size, uint64_t flags)
{
	void *buffer;

	if (!metadata_size) {
		if (bo->metadata_size) {
			kfree(bo->metadata);
			bo->metadata = NULL;
			bo->metadata_size = 0;
		}
		return 0;
	}

	if (metadata == NULL)
		return -EINVAL;

	buffer = kmemdup(metadata, metadata_size, GFP_KERNEL);
	if (buffer == NULL)
		return -ENOMEM;

	kfree(bo->metadata);
	bo->metadata_flags = flags;
	bo->metadata = buffer;
	bo->metadata_size = metadata_size;

	return 0;
}

int amdgpu_bo_get_metadata(struct amdgpu_bo *bo, void *buffer,
			   size_t buffer_size, uint32_t *metadata_size,
			   uint64_t *flags)
{
	if (!buffer && !metadata_size)
		return -EINVAL;

	if (buffer) {
		if (buffer_size < bo->metadata_size)
			return -EINVAL;

		if (bo->metadata_size)
			memcpy(buffer, bo->metadata, bo->metadata_size);
	}

	if (metadata_size)
		*metadata_size = bo->metadata_size;
	if (flags)
		*flags = bo->metadata_flags;

	return 0;
}

void amdgpu_bo_move_notify(struct ttm_buffer_object *bo,
			   bool evict,
			   struct ttm_mem_reg *new_mem)
{
	struct amdgpu_device *adev = amdgpu_ttm_adev(bo->bdev);
	struct amdgpu_bo *abo;
	struct ttm_mem_reg *old_mem = &bo->mem;

	if (!amdgpu_ttm_bo_is_amdgpu_bo(bo))
		return;

	abo = container_of(bo, struct amdgpu_bo, tbo);
	amdgpu_vm_bo_invalidate(adev, abo, evict);

	amdgpu_bo_kunmap(abo);

	/* remember the eviction */
	if (evict)
		atomic64_inc(&adev->num_evictions);

	/* update statistics */
	if (!new_mem)
		return;

	/* move_notify is called before move happens */
	trace_amdgpu_ttm_bo_move(abo, new_mem->mem_type, old_mem->mem_type);
}

int amdgpu_bo_fault_reserve_notify(struct ttm_buffer_object *bo)
{
	struct amdgpu_device *adev = amdgpu_ttm_adev(bo->bdev);
	struct amdgpu_bo *abo;
	unsigned long offset, size;
	int r;

	if (!amdgpu_ttm_bo_is_amdgpu_bo(bo))
		return 0;

	abo = container_of(bo, struct amdgpu_bo, tbo);

	/* Remember that this BO was accessed by the CPU */
	abo->flags |= AMDGPU_GEM_CREATE_CPU_ACCESS_REQUIRED;

	if (bo->mem.mem_type != TTM_PL_VRAM)
		return 0;

	size = bo->mem.num_pages << PAGE_SHIFT;
	offset = bo->mem.start << PAGE_SHIFT;
	if ((offset + size) <= adev->mc.visible_vram_size)
		return 0;

	/* Can't move a pinned BO to visible VRAM */
	if (abo->pin_count > 0)
		return -EINVAL;

	/* hurrah the memory is not visible ! */
	atomic64_inc(&adev->num_vram_cpu_page_faults);
	amdgpu_ttm_placement_from_domain(abo, AMDGPU_GEM_DOMAIN_VRAM |
					 AMDGPU_GEM_DOMAIN_GTT);

	/* Avoid costly evictions; only set GTT as a busy placement */
	abo->placement.num_busy_placement = 1;
	abo->placement.busy_placement = &abo->placements[1];

	r = ttm_bo_validate(bo, &abo->placement, false, false);
	if (unlikely(r != 0))
		return r;

	offset = bo->mem.start << PAGE_SHIFT;
	/* this should never happen */
	if (bo->mem.mem_type == TTM_PL_VRAM &&
	    (offset + size) > adev->mc.visible_vram_size)
		return -EINVAL;

	return 0;
}

/**
 * amdgpu_bo_fence - add fence to buffer object
 *
 * @bo: buffer object in question
 * @fence: fence to add
 * @shared: true if fence should be added shared
 *
 */
void amdgpu_bo_fence(struct amdgpu_bo *bo, struct dma_fence *fence,
		     bool shared)
{
	struct reservation_object *resv = bo->tbo.resv;

	if (shared)
		reservation_object_add_shared_fence(resv, fence);
	else
		reservation_object_add_excl_fence(resv, fence);
}

/**
 * amdgpu_bo_gpu_offset - return GPU offset of bo
 * @bo:	amdgpu object for which we query the offset
 *
 * Returns current GPU offset of the object.
 *
 * Note: object should either be pinned or reserved when calling this
 * function, it might be useful to add check for this for debugging.
 */
u64 amdgpu_bo_gpu_offset(struct amdgpu_bo *bo)
{
	WARN_ON_ONCE(bo->tbo.mem.mem_type == TTM_PL_SYSTEM);
	WARN_ON_ONCE(bo->tbo.mem.mem_type == TTM_PL_TT &&
		     !amdgpu_ttm_is_bound(bo->tbo.ttm));
	WARN_ON_ONCE(!ww_mutex_is_locked(&bo->tbo.resv->lock) &&
		     !bo->pin_count);
	WARN_ON_ONCE(bo->tbo.mem.start == AMDGPU_BO_INVALID_OFFSET);
	WARN_ON_ONCE(bo->tbo.mem.mem_type == TTM_PL_VRAM &&
		     !(bo->flags & AMDGPU_GEM_CREATE_VRAM_CONTIGUOUS));

	return bo->tbo.offset;
}<|MERGE_RESOLUTION|>--- conflicted
+++ resolved
@@ -427,29 +427,12 @@
 	if (bo->shadow)
 		return 0;
 
-<<<<<<< HEAD
-	memset(&placements, 0, sizeof(placements));
-	amdgpu_ttm_placement_init(adev, &placement, placements,
-				  AMDGPU_GEM_DOMAIN_GTT,
-				  AMDGPU_GEM_CREATE_CPU_GTT_USWC |
-				  AMDGPU_GEM_CREATE_SHADOW);
-
-	r = amdgpu_bo_create_restricted(adev, size, byte_align, true,
-					AMDGPU_GEM_DOMAIN_GTT,
-					AMDGPU_GEM_CREATE_CPU_GTT_USWC |
-					AMDGPU_GEM_CREATE_SHADOW,
-					NULL, &placement,
-					bo->tbo.resv,
-					0,
-					&bo->shadow);
-=======
 	r = amdgpu_bo_do_create(adev, size, byte_align, true,
 				AMDGPU_GEM_DOMAIN_GTT,
 				AMDGPU_GEM_CREATE_CPU_GTT_USWC |
 				AMDGPU_GEM_CREATE_SHADOW,
 				NULL, bo->tbo.resv, 0,
 				&bo->shadow);
->>>>>>> 6f87a895
 	if (!r) {
 		bo->shadow->parent = amdgpu_bo_ref(bo);
 		mutex_lock(&adev->shadow_list_lock);
@@ -471,26 +454,11 @@
 		     uint64_t init_value,
 		     struct amdgpu_bo **bo_ptr)
 {
-<<<<<<< HEAD
-	struct ttm_placement placement = {0};
-	struct ttm_place placements[AMDGPU_GEM_DOMAIN_MAX + 1];
 	uint64_t parent_flags = flags & ~AMDGPU_GEM_CREATE_SHADOW;
 	int r;
 
-	memset(&placements, 0, sizeof(placements));
-	amdgpu_ttm_placement_init(adev, &placement, placements,
-				  domain, parent_flags);
-
-	r = amdgpu_bo_create_restricted(adev, size, byte_align, kernel, domain,
-					parent_flags, sg, &placement, resv,
-					init_value, bo_ptr);
-=======
-	uint64_t parent_flags = flags & ~AMDGPU_GEM_CREATE_SHADOW;
-	int r;
-
 	r = amdgpu_bo_do_create(adev, size, byte_align, kernel, domain,
 				parent_flags, sg, resv, init_value, bo_ptr);
->>>>>>> 6f87a895
 	if (r)
 		return r;
 
