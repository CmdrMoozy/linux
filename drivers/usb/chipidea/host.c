/*
 * host.c - ChipIdea USB host controller driver
 *
 * Copyright (c) 2012 Intel Corporation
 *
 * Author: Alexander Shishkin
 *
 * This program is free software; you can redistribute it and/or modify
 * it under the terms of the GNU General Public License version 2 as
 * published by the Free Software Foundation.
 *
 * This program is distributed in the hope that it will be useful,
 * but WITHOUT ANY WARRANTY; without even the implied warranty of
 * MERCHANTABILITY or FITNESS FOR A PARTICULAR PURPOSE.  See the
 * GNU General Public License for more details.
 *
 * You should have received a copy of the GNU General Public License
 * along with this program; if not, write to the Free Software
 * Foundation, Inc., 675 Mass Ave, Cambridge, MA 02139, USA.
 */

#include <linux/kernel.h>
#include <linux/io.h>
#include <linux/usb.h>
#include <linux/usb/hcd.h>
#include <linux/usb/chipidea.h>
#include <linux/regulator/consumer.h>

#include "../host/ehci.h"

#include "ci.h"
#include "bits.h"
#include "host.h"

static struct hc_driver __read_mostly ci_ehci_hc_driver;

static irqreturn_t host_irq(struct ci_hdrc *ci)
{
	return usb_hcd_irq(ci->irq, ci->hcd);
}

static int host_start(struct ci_hdrc *ci)
{
	struct usb_hcd *hcd;
	struct ehci_hcd *ehci;
	int ret;

	if (usb_disabled())
		return -ENODEV;

	hcd = usb_create_hcd(&ci_ehci_hc_driver, ci->dev, dev_name(ci->dev));
	if (!hcd)
		return -ENOMEM;

	dev_set_drvdata(ci->dev, ci);
	hcd->rsrc_start = ci->hw_bank.phys;
	hcd->rsrc_len = ci->hw_bank.size;
	hcd->regs = ci->hw_bank.abs;
	hcd->has_tt = 1;

	hcd->power_budget = ci->platdata->power_budget;
	hcd->phy = ci->transceiver;

	ehci = hcd_to_ehci(hcd);
	ehci->caps = ci->hw_bank.cap;
	ehci->has_hostpc = ci->hw_bank.lpm;
	ehci->has_tdi_phy_lpm = ci->hw_bank.lpm;

	if (ci->platdata->reg_vbus) {
		ret = regulator_enable(ci->platdata->reg_vbus);
		if (ret) {
			dev_err(ci->dev,
				"Failed to enable vbus regulator, ret=%d\n",
				ret);
			goto put_hcd;
		}
	}

	ret = usb_add_hcd(hcd, 0, 0);
	if (ret)
		goto disable_reg;
	else
		ci->hcd = hcd;

	if (ci->platdata->flags & CI_HDRC_DISABLE_STREAMING)
		hw_write(ci, OP_USBMODE, USBMODE_CI_SDIS, USBMODE_CI_SDIS);

	return ret;

disable_reg:
<<<<<<< HEAD
	regulator_disable(ci->platdata->reg_vbus);
=======
	if (ci->platdata->reg_vbus)
		regulator_disable(ci->platdata->reg_vbus);
>>>>>>> d8ec26d7

put_hcd:
	usb_put_hcd(hcd);

	return ret;
}

static void host_stop(struct ci_hdrc *ci)
{
	struct usb_hcd *hcd = ci->hcd;

	if (hcd) {
		usb_remove_hcd(hcd);
		usb_put_hcd(hcd);
<<<<<<< HEAD
	}
	if (ci->platdata->reg_vbus)
		regulator_disable(ci->platdata->reg_vbus);
=======
		if (ci->platdata->reg_vbus)
			regulator_disable(ci->platdata->reg_vbus);
	}
>>>>>>> d8ec26d7
}


void ci_hdrc_host_destroy(struct ci_hdrc *ci)
{
<<<<<<< HEAD
	if (ci->role == CI_ROLE_HOST)
=======
	if (ci->role == CI_ROLE_HOST && ci->hcd)
>>>>>>> d8ec26d7
		host_stop(ci);
}

int ci_hdrc_host_init(struct ci_hdrc *ci)
{
	struct ci_role_driver *rdrv;

	if (!hw_read(ci, CAP_DCCPARAMS, DCCPARAMS_HC))
		return -ENXIO;

	rdrv = devm_kzalloc(ci->dev, sizeof(struct ci_role_driver), GFP_KERNEL);
	if (!rdrv)
		return -ENOMEM;

	rdrv->start	= host_start;
	rdrv->stop	= host_stop;
	rdrv->irq	= host_irq;
	rdrv->name	= "host";
	ci->roles[CI_ROLE_HOST] = rdrv;

	ehci_init_driver(&ci_ehci_hc_driver, NULL);

	return 0;
}<|MERGE_RESOLUTION|>--- conflicted
+++ resolved
@@ -88,12 +88,8 @@
 	return ret;
 
 disable_reg:
-<<<<<<< HEAD
-	regulator_disable(ci->platdata->reg_vbus);
-=======
 	if (ci->platdata->reg_vbus)
 		regulator_disable(ci->platdata->reg_vbus);
->>>>>>> d8ec26d7
 
 put_hcd:
 	usb_put_hcd(hcd);
@@ -108,25 +104,15 @@
 	if (hcd) {
 		usb_remove_hcd(hcd);
 		usb_put_hcd(hcd);
-<<<<<<< HEAD
-	}
-	if (ci->platdata->reg_vbus)
-		regulator_disable(ci->platdata->reg_vbus);
-=======
 		if (ci->platdata->reg_vbus)
 			regulator_disable(ci->platdata->reg_vbus);
 	}
->>>>>>> d8ec26d7
 }
 
 
 void ci_hdrc_host_destroy(struct ci_hdrc *ci)
 {
-<<<<<<< HEAD
-	if (ci->role == CI_ROLE_HOST)
-=======
 	if (ci->role == CI_ROLE_HOST && ci->hcd)
->>>>>>> d8ec26d7
 		host_stop(ci);
 }
 
