--- conflicted
+++ resolved
@@ -647,8 +647,6 @@
 	return rc;
 }
 
-<<<<<<< HEAD
-=======
 static int ata_ioc32(struct ata_port *ap)
 {
 	if (ap->flags & ATA_FLAG_PIO_DMA)
@@ -658,7 +656,6 @@
 	return 0;
 }
 
->>>>>>> 6574612f
 int ata_sas_scsi_ioctl(struct ata_port *ap, struct scsi_device *scsidev,
 		     int cmd, void __user *arg)
 {
