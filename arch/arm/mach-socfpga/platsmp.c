/*
 * Copyright 2010-2011 Calxeda, Inc.
 * Copyright 2012 Pavel Machek <pavel@denx.de>
 * Based on platsmp.c, Copyright (C) 2002 ARM Ltd.
 * Copyright (C) 2012 Altera Corporation
 *
 * This program is free software; you can redistribute it and/or modify it
 * under the terms and conditions of the GNU General Public License,
 * version 2, as published by the Free Software Foundation.
 *
 * This program is distributed in the hope it will be useful, but WITHOUT
 * ANY WARRANTY; without even the implied warranty of MERCHANTABILITY or
 * FITNESS FOR A PARTICULAR PURPOSE.  See the GNU General Public License for
 * more details.
 *
 * You should have received a copy of the GNU General Public License along with
 * this program.  If not, see <http://www.gnu.org/licenses/>.
 */
#include <linux/delay.h>
#include <linux/init.h>
#include <linux/smp.h>
#include <linux/io.h>
#include <linux/of.h>
#include <linux/of_address.h>

#include <asm/cacheflush.h>
#include <asm/smp_scu.h>
#include <asm/smp_plat.h>

#include "core.h"

static int socfpga_boot_secondary(unsigned int cpu, struct task_struct *idle)
{
	int trampoline_size = &secondary_trampoline_end - &secondary_trampoline;

	if (socfpga_cpu1start_addr) {
<<<<<<< HEAD
		memcpy(phys_to_virt(0), &secondary_trampoline, trampoline_size);

		__raw_writel(virt_to_phys(socfpga_secondary_startup),
			(sys_manager_base_addr + (socfpga_cpu1start_addr & 0x000000ff)));
=======
		/* This will put CPU #1 into reset. */
		writel(RSTMGR_MPUMODRST_CPU1,
		       rst_manager_base_addr + SOCFPGA_RSTMGR_MODMPURST);

		memcpy(phys_to_virt(0), &secondary_trampoline, trampoline_size);

		writel(virt_to_phys(socfpga_secondary_startup),
		       sys_manager_base_addr + (socfpga_cpu1start_addr & 0x000000ff));
>>>>>>> 842f7d2c

		flush_cache_all();
		smp_wmb();
		outer_clean_range(0, trampoline_size);

		/* This will release CPU #1 out of reset. */
		writel(0, rst_manager_base_addr + SOCFPGA_RSTMGR_MODMPURST);
	}

	return 0;
}

/*
 * Initialise the CPU possible map early - this describes the CPUs
 * which may be present or become present in the system.
 */
static void __init socfpga_smp_init_cpus(void)
{
	unsigned int i, ncores;

	ncores = scu_get_core_count(socfpga_scu_base_addr);

	for (i = 0; i < ncores; i++)
		set_cpu_possible(i, true);

	/* sanity check */
	if (ncores > num_possible_cpus()) {
		pr_warn("socfpga: no. of cores (%d) greater than configured"
			"maximum of %d - clipping\n", ncores, num_possible_cpus());
		ncores = num_possible_cpus();
	}

	for (i = 0; i < ncores; i++)
		set_cpu_possible(i, true);
}

static void __init socfpga_smp_prepare_cpus(unsigned int max_cpus)
{
	scu_enable(socfpga_scu_base_addr);
}

/*
 * platform-specific code to shutdown a CPU
 *
 * Called with IRQs disabled
 */
static void socfpga_cpu_die(unsigned int cpu)
{
	/* Do WFI. If we wake up early, go back into WFI */
	while (1)
		cpu_do_idle();
}

struct smp_operations socfpga_smp_ops __initdata = {
	.smp_init_cpus		= socfpga_smp_init_cpus,
	.smp_prepare_cpus	= socfpga_smp_prepare_cpus,
	.smp_boot_secondary	= socfpga_boot_secondary,
#ifdef CONFIG_HOTPLUG_CPU
	.cpu_die		= socfpga_cpu_die,
#endif
};<|MERGE_RESOLUTION|>--- conflicted
+++ resolved
@@ -34,12 +34,6 @@
 	int trampoline_size = &secondary_trampoline_end - &secondary_trampoline;
 
 	if (socfpga_cpu1start_addr) {
-<<<<<<< HEAD
-		memcpy(phys_to_virt(0), &secondary_trampoline, trampoline_size);
-
-		__raw_writel(virt_to_phys(socfpga_secondary_startup),
-			(sys_manager_base_addr + (socfpga_cpu1start_addr & 0x000000ff)));
-=======
 		/* This will put CPU #1 into reset. */
 		writel(RSTMGR_MPUMODRST_CPU1,
 		       rst_manager_base_addr + SOCFPGA_RSTMGR_MODMPURST);
@@ -48,7 +42,6 @@
 
 		writel(virt_to_phys(socfpga_secondary_startup),
 		       sys_manager_base_addr + (socfpga_cpu1start_addr & 0x000000ff));
->>>>>>> 842f7d2c
 
 		flush_cache_all();
 		smp_wmb();
