// SPDX-License-Identifier: GPL-2.0-only
/*
 * Copyright (C) 2012 Regents of the University of California
 */

#include <linux/reboot.h>
#include <asm/sbi.h>

static void default_power_off(void)
{
	sbi_shutdown();
	while (1);
}

void (*pm_power_off)(void) = default_power_off;
<<<<<<< HEAD
=======
EXPORT_SYMBOL(pm_power_off);
>>>>>>> 4b972a01

void machine_restart(char *cmd)
{
	do_kernel_restart(cmd);
	while (1);
}

void machine_halt(void)
{
	pm_power_off();
}

void machine_power_off(void)
{
	pm_power_off();
}<|MERGE_RESOLUTION|>--- conflicted
+++ resolved
@@ -13,10 +13,7 @@
 }
 
 void (*pm_power_off)(void) = default_power_off;
-<<<<<<< HEAD
-=======
 EXPORT_SYMBOL(pm_power_off);
->>>>>>> 4b972a01
 
 void machine_restart(char *cmd)
 {
