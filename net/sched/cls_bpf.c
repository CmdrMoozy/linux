--- conflicted
+++ resolved
@@ -147,12 +147,8 @@
 }
 
 static int cls_bpf_offload_cmd(struct tcf_proto *tp, struct cls_bpf_prog *prog,
-<<<<<<< HEAD
-			       struct cls_bpf_prog *oldprog)
-=======
 			       struct cls_bpf_prog *oldprog,
 			       struct netlink_ext_ack *extack)
->>>>>>> 03a0dded
 {
 	struct tcf_block *block = tp->chain->block;
 	struct tc_cls_bpf_offload cls_bpf = {};
@@ -163,34 +159,22 @@
 	skip_sw = prog && tc_skip_sw(prog->gen_flags);
 	obj = prog ?: oldprog;
 
-<<<<<<< HEAD
-	tc_cls_common_offload_init(&cls_bpf.common, tp);
-=======
 	tc_cls_common_offload_init(&cls_bpf.common, tp, obj->gen_flags,
 				   extack);
->>>>>>> 03a0dded
 	cls_bpf.command = TC_CLSBPF_OFFLOAD;
 	cls_bpf.exts = &obj->exts;
 	cls_bpf.prog = prog ? prog->filter : NULL;
 	cls_bpf.oldprog = oldprog ? oldprog->filter : NULL;
 	cls_bpf.name = obj->bpf_name;
 	cls_bpf.exts_integrated = obj->exts_integrated;
-<<<<<<< HEAD
-	cls_bpf.gen_flags = obj->gen_flags;
-=======
 
 	if (oldprog)
 		tcf_block_offload_dec(block, &oldprog->gen_flags);
->>>>>>> 03a0dded
 
 	err = tc_setup_cb_call(block, NULL, TC_SETUP_CLSBPF, &cls_bpf, skip_sw);
 	if (prog) {
 		if (err < 0) {
-<<<<<<< HEAD
-			cls_bpf_offload_cmd(tp, oldprog, prog);
-=======
 			cls_bpf_offload_cmd(tp, oldprog, prog, extack);
->>>>>>> 03a0dded
 			return err;
 		} else if (err > 0) {
 			tcf_block_offload_inc(block, &prog->gen_flags);
@@ -204,15 +188,6 @@
 }
 
 static u32 cls_bpf_flags(u32 flags)
-<<<<<<< HEAD
-{
-	return flags & CLS_BPF_SUPPORTED_GEN_FLAGS;
-}
-
-static int cls_bpf_offload(struct tcf_proto *tp, struct cls_bpf_prog *prog,
-			   struct cls_bpf_prog *oldprog)
-{
-=======
 {
 	return flags & CLS_BPF_SUPPORTED_GEN_FLAGS;
 }
@@ -221,7 +196,6 @@
 			   struct cls_bpf_prog *oldprog,
 			   struct netlink_ext_ack *extack)
 {
->>>>>>> 03a0dded
 	if (prog && oldprog &&
 	    cls_bpf_flags(prog->gen_flags) !=
 	    cls_bpf_flags(oldprog->gen_flags))
@@ -234,11 +208,7 @@
 	if (!prog && !oldprog)
 		return 0;
 
-<<<<<<< HEAD
-	return cls_bpf_offload_cmd(tp, prog, oldprog);
-=======
 	return cls_bpf_offload_cmd(tp, prog, oldprog, extack);
->>>>>>> 03a0dded
 }
 
 static void cls_bpf_stop_offload(struct tcf_proto *tp,
@@ -247,11 +217,7 @@
 {
 	int err;
 
-<<<<<<< HEAD
-	err = cls_bpf_offload_cmd(tp, NULL, prog);
-=======
 	err = cls_bpf_offload_cmd(tp, NULL, prog, extack);
->>>>>>> 03a0dded
 	if (err)
 		pr_err("Stopping hardware offload failed: %d\n", err);
 }
@@ -261,17 +227,6 @@
 {
 	struct tcf_block *block = tp->chain->block;
 	struct tc_cls_bpf_offload cls_bpf = {};
-<<<<<<< HEAD
-
-	tc_cls_common_offload_init(&cls_bpf.common, tp);
-	cls_bpf.command = TC_CLSBPF_STATS;
-	cls_bpf.exts = &prog->exts;
-	cls_bpf.prog = prog->filter;
-	cls_bpf.name = prog->bpf_name;
-	cls_bpf.exts_integrated = prog->exts_integrated;
-	cls_bpf.gen_flags = prog->gen_flags;
-
-=======
 
 	tc_cls_common_offload_init(&cls_bpf.common, tp, prog->gen_flags, NULL);
 	cls_bpf.command = TC_CLSBPF_STATS;
@@ -280,7 +235,6 @@
 	cls_bpf.name = prog->bpf_name;
 	cls_bpf.exts_integrated = prog->exts_integrated;
 
->>>>>>> 03a0dded
 	tc_setup_cb_call(block, NULL, TC_SETUP_CLSBPF, &cls_bpf, false);
 }
 
@@ -560,11 +514,7 @@
 	if (ret < 0)
 		goto errout_idr;
 
-<<<<<<< HEAD
-	ret = cls_bpf_offload(tp, prog, oldprog);
-=======
 	ret = cls_bpf_offload(tp, prog, oldprog, extack);
->>>>>>> 03a0dded
 	if (ret)
 		goto errout_parms;
 
